--- conflicted
+++ resolved
@@ -96,7 +96,7 @@
     return await res.json()
   }
 
-  public async sync(store: Zotero.Store, includeTrashed:boolean=false) {
+  public async sync(store: Zotero.Store, includeTrashed:boolean=true) {
     // remove libraries we no longer have access to
     const libraries = Object.keys(this.libraries)
     for (const user_or_group_prefix of store.libraries) {
@@ -134,11 +134,7 @@
 
     const items = Object.keys(await this.get(prefix, `/items?since=${stored.version}&format=versions&includeTrashed=${Number(includeTrashed)}`))
     for (let n = 0; n < items.length; n++) {
-<<<<<<< HEAD
       for (const item of await this.get(prefix, `/items?itemKey=${items.slice(n, this.batch).join(',')}&includeTrashed=${Number(includeTrashed)}`)) {
-=======
-      for (const item of await this.get(prefix, `/items?itemKey=${items.slice(n, n+this.batch).join(',')}&includeTrashed=1`)) {
->>>>>>> 50e7028f
         await stored.add(item.data)
         n += 1
         this.emitter.emit(Sync.event.item, item.data, n, items.length)
